import dataclasses
import traceback
import itertools
import warnings
import logging
import shutil
import json
import os


from datetime import datetime
from typing import Any, Union
from time import time

from brownie.network.contract import Contract
from brownie import web3, chain

from yearn.special import Backscratcher, YveCRVJar

import requests
import boto3

from brownie.exceptions import BrownieEnvironmentWarning
from yearn.apy import ApyFees, ApyPoints, Apy, get_samples, ApySamples, ApyError
from yearn.v1.registry import Registry as RegistryV1
from yearn.v2.registry import Registry as RegistryV2

from yearn.v1.vaults import VaultV1
from yearn.v2.vaults import Vault as VaultV2

from yearn.utils import contract_creation_block, contract, chunks

<<<<<<< HEAD
from yearn.exceptions import PriceError, EmptyS3Export
=======
from yearn.graphite import send_metric

from yearn.exceptions import PriceError
>>>>>>> c7d99f51
from yearn.networks import Network

warnings.simplefilter("ignore", BrownieEnvironmentWarning)

METRIC_NAME = "yearn.exporter.apy"

logging.basicConfig(level=logging.DEBUG)
logger = logging.getLogger("yearn.apy")


def wrap_vault(
    vault: Union[VaultV1, VaultV2], samples: ApySamples, aliases: dict, icon_url: str, assets_metadata: dict
) -> dict:
    apy_error = Apy("error", 0, 0, ApyFees(0, 0), ApyPoints(0, 0, 0))
    try:
        apy = vault.apy(samples)
    except ValueError as error:
        logger.error(error)
        apy = apy_error
    except PriceError as error:
        logger.error(error)
        apy = apy_error

    if isinstance(vault, VaultV1):
        strategies = [
            {
                "address": str(vault.strategy),
                "name": vault.strategy.getName() if hasattr(vault.strategy, "getName") else vault.strategy._name,
            }
        ]
    else:
        strategies = [{"address": str(strategy.strategy), "name": strategy.name} for strategy in vault.strategies]

    inception = contract_creation_block(str(vault.vault))

    token_alias = aliases[str(vault.token)]["symbol"] if str(vault.token) in aliases else vault.token.symbol()
    vault_alias = token_alias

    tvl = vault.tvl()

    migration = None

    if str(vault.vault) in assets_metadata:
        migration = {"available": assets_metadata[str(vault.vault)][1], "address": assets_metadata[str(vault.vault)][2]}

    object = {
        "inception": inception,
        "address": str(vault.vault),
        "symbol": vault.symbol if hasattr(vault, "symbol") else vault.vault.symbol(),
        "name": vault.name,
        "display_name": vault_alias,
        "icon": icon_url % str(vault.vault),
        "token": {
            "name": vault.token.name() if hasattr(vault.token, "name") else vault.token._name,
            "symbol": vault.token.symbol() if hasattr(vault.token, "symbol") else None,
            "address": str(vault.token),
            "decimals": vault.token.decimals() if hasattr(vault.token, "decimals") else None,
            "display_name": token_alias,
            "icon": icon_url % str(vault.token),
        },
        "tvl": dataclasses.asdict(tvl),
        "apy": dataclasses.asdict(apy),
        "strategies": strategies,
        "endorsed": vault.is_endorsed if hasattr(vault, "is_endorsed") else True,
        "version": vault.api_version if hasattr(vault, "api_version") else "0.1",
        "decimals": vault.decimals if hasattr(vault, "decimals") else vault.vault.decimals(),
        "type": "v2" if isinstance(vault, VaultV2) else "v1",
        "emergency_shutdown": vault.vault.emergencyShutdown() if hasattr(vault.vault, "emergencyShutdown") else False,
        "updated": int(time()),
        "migration": migration,
    }

    if chain.id == 1 and any([isinstance(vault, t) for t in [Backscratcher, YveCRVJar]]):
        object["special"] = True

    return object


def get_assets_metadata(vault_v2: list) -> dict:
    registry_v2_adapter = registry_adapter()
    addresses = [str(vault.vault) for vault in vault_v2]
    addresses_chunks = chunks(addresses, 20)
    assets_dynamic_data = []
    for chunk in addresses_chunks:
        dynamic = registry_v2_adapter.assetsDynamic(chunk)
        assets_dynamic_data.extend(dynamic)
    assets_metadata = {}
    for datum in assets_dynamic_data:
        assets_metadata[datum[0]] = datum[-1]
    return assets_metadata


def registry_adapter():
    if chain.id == Network.Mainnet:
        registry_adapter_address = web3.ens.resolve("lens.ychad.eth")
    elif chain.id == Network.Fantom:
        registry_adapter_address = "0xF628Fb7436fFC382e2af8E63DD7ccbaa142E3cd1"
    elif chain.id == Network.Arbitrum:
        registry_adapter_address = "0x57AA88A0810dfe3f9b71a9b179Dd8bF5F956C46A"
    return contract(registry_adapter_address)


def main():
    data = []
    metric_tags = {"chain": chain.id}
    aliases_repo_url = "https://api.github.com/repos/yearn/yearn-assets/git/refs/heads/master"
    aliases_repo = requests.get(aliases_repo_url).json()
    commit = aliases_repo["object"]["sha"]

    icon_url = f"https://rawcdn.githack.com/yearn/yearn-assets/{commit}/icons/multichain-tokens/{chain.id}/%s/logo-128.png"

    aliases_url = "https://raw.githubusercontent.com/yearn/yearn-assets/master/icons/aliases.json"
    aliases = requests.get(aliases_url).json()
    aliases = {alias["address"]: alias for alias in aliases}

    samples = get_samples()

    registry_v2 = RegistryV2()

    if chain.id == Network.Mainnet:
        special = [YveCRVJar(), Backscratcher()]
        registry_v1 = RegistryV1()
        vaults = itertools.chain(special, registry_v1.vaults, registry_v2.vaults, registry_v2.experiments)
    else:
        vaults = registry_v2.vaults

    assets_metadata = get_assets_metadata(registry_v2.vaults)

    for vault in vaults:
        data.append(wrap_vault(vault, samples, aliases, icon_url, assets_metadata))

    out = "generated"
    if os.path.isdir(out):
        shutil.rmtree(out)
    os.makedirs(out, exist_ok=True)

    vaults_api_path = os.path.join("v1", "chains", f"{chain.id}", "vaults")

    os.makedirs(os.path.join(out, vaults_api_path), exist_ok=True)

    endorsed = [vault for vault in data if vault["endorsed"]]
    experimental = [vault for vault in data if not vault["endorsed"]]

    if (len(endorsed) + len(experimental)) == 0:
        raise EmptyS3Export(f"No data for vaults was found in generated data, aborting upload")

    vault_api_all = os.path.join(vaults_api_path, "all")
    with open(os.path.join(out, vault_api_all), "w+") as f:
        json.dump(endorsed, f)

    vault_api_experimental = os.path.join(vaults_api_path, "experimental")
    with open(os.path.join(out, vault_api_experimental), "w+") as f:
        json.dump(experimental, f)

    aws_key = os.environ.get("AWS_ACCESS_KEY")
    aws_secret = os.environ.get("AWS_ACCESS_SECRET")
    aws_bucket = os.environ.get("AWS_BUCKET")

    kwargs = {}
    if aws_key is not None:
        kwargs["aws_access_key_id"] = aws_secret
    if aws_secret is not None:
        kwargs["aws_secret_access_key"] = aws_secret

    s3 = boto3.client("s3", **kwargs)

    print(json.dumps(data))

    s3.upload_file(
        os.path.join(out, vault_api_all),
        aws_bucket,
        vault_api_all,
        ExtraArgs={'ContentType': "application/json", 'CacheControl': "max-age=1800"},
    )

    s3.upload_file(
        os.path.join(out, vault_api_experimental),
        aws_bucket,
        vault_api_experimental,
        ExtraArgs={'ContentType': "application/json", 'CacheControl': "max-age=1800"},
    )

    # Sent a metric so we can track and alert on if this was successfully generated
    utc_now = datetime.utcnow()
    send_metric(f"{METRIC_NAME}.success", 1, utc_now, tags=metric_tags)


telegram_users_to_alert = ["@jstashh", "@x48114", "@dudesahn"]


def with_monitoring():
    from telegram.ext import Updater

    private_group = os.environ.get('TG_YFIREBOT_GROUP_INTERNAL')
    public_group = os.environ.get('TG_YFIREBOT_GROUP_EXTERNAL')
    updater = Updater(os.environ.get('TG_YFIREBOT'))
    now = datetime.now()
    message = f"`[{now}]`\n⚙️ API (vaults) for {Network(chain.id).name} is updating..."
    ping = updater.bot.send_message(chat_id=private_group, text=message, parse_mode="Markdown")
    ping = ping.message_id
    try:
        main()
    except Exception as error:
        tb = traceback.format_exc()
        now = datetime.now()
        tags = " ".join(telegram_users_to_alert)
        message = f"`[{now}]`\n🔥 API (vaults) update for {Network(chain.id).name} failed!\n```\n{tb}\n```\n{tags}"[:4000]
        updater.bot.send_message(chat_id=private_group, text=message, parse_mode="Markdown", reply_to_message_id=ping)
        updater.bot.send_message(chat_id=public_group, text=message, parse_mode="Markdown")
        raise error
    message = f"✅ API (vaults) update for {Network(chain.id).name} successful!"
    updater.bot.send_message(chat_id=private_group, text=message, reply_to_message_id=ping)<|MERGE_RESOLUTION|>--- conflicted
+++ resolved
@@ -30,13 +30,9 @@
 
 from yearn.utils import contract_creation_block, contract, chunks
 
-<<<<<<< HEAD
+from yearn.graphite import send_metric
+
 from yearn.exceptions import PriceError, EmptyS3Export
-=======
-from yearn.graphite import send_metric
-
-from yearn.exceptions import PriceError
->>>>>>> c7d99f51
 from yearn.networks import Network
 
 warnings.simplefilter("ignore", BrownieEnvironmentWarning)
