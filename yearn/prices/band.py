--- conflicted
+++ resolved
@@ -1,15 +1,8 @@
 from typing import Optional
 
 from brownie import chain
+from brownie.exceptions import VirtualMachineError
 from cachetools.func import ttl_cache
-<<<<<<< HEAD
-=======
-from yearn.utils import Singleton
-from yearn.networks import Network
-from yearn.exceptions import UnsupportedNetwork
-from brownie.exceptions import VirtualMachineError
-from yearn.utils import contract
->>>>>>> a8c2a88e
 
 from yearn.exceptions import UnsupportedNetwork
 from yearn.networks import Network
