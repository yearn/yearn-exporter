from dataclasses import dataclass
import logging
from time import time

from brownie import ZERO_ADDRESS, chain, interface
from semantic_version import Version
from yearn.apy.common import (SECONDS_PER_YEAR, Apy, ApyError, ApyFees,
                              ApySamples, SharePricePoint, calculate_roi)
from yearn.apy.curve.rewards import rewards
from yearn.networks import Network
from yearn.prices import magic
from yearn.prices.curve import curve
from yearn.utils import contract, get_block_timestamp


@dataclass 
class ConvexDetailedApyData:
    cvx_apr: float = 0
    cvx_apr_minus_keep_crv: float = 0
    cvx_keep_crv: float = 0
    cvx_debt_ratio: float = 0
    convex_reward_apr: float = 0


logger = logging.getLogger(__name__)

addresses = {
    Network.Mainnet: {
        'cvx': '0x4e3FBD56CD56c3e72c1403e103b45Db9da5B9D2B',
        'yearn_voter_proxy': '0xF147b8125d2ef93FB6965Db97D6746952a133934',
        'convex_voter_proxy': '0x989AEb4d175e16225E39E87d0D97A3360524AD80',
        'convex_booster': '0xF403C135812408BFbE8713b5A23a04b3D48AAE31',
        'rkp3r_rewards': '0xEdB67Ee1B171c4eC66E6c10EC43EDBbA20FaE8e9',
        'kp3r': '0x1cEB5cB57C4D4E2b2433641b95Dd330A33185A44',
    }
}

COMPOUNDING = 52
MAX_BOOST = 2.5
PER_MAX_BOOST = 1.0 / MAX_BOOST


def simple(vault, samples: ApySamples) -> Apy:
    lp_token = vault.token.address

    pool_address = curve.get_pool(lp_token)

    gauge_address = curve.get_gauge(pool_address)

    if gauge_address is None:
        raise ApyError("crv", "no gauge")

    gauge = contract(gauge_address)

    try:
        controller = gauge.controller()
        controller = contract(controller)
    except:
        # newer gauges do not have a 'controller' method
        controller = curve.gauge_controller

    block = samples.now
    gauge_weight = controller.gauge_relative_weight.call(gauge_address, block_identifier=block)
    gauge_working_supply = gauge.working_supply(block_identifier=block)
    if gauge_working_supply == 0:
        raise ApyError("crv", "gauge working supply is zero")

    gauge_inflation_rate = gauge.inflation_rate(block_identifier=block)
    pool = contract(pool_address)
    pool_price = pool.get_virtual_price(block_identifier=block)

    base_asset_price = magic.get_price(lp_token, block=block) or 1

    crv_price = magic.get_price(curve.crv, block=block)

    yearn_voter = addresses[chain.id]['yearn_voter_proxy']
    y_working_balance = gauge.working_balances(yearn_voter, block_identifier=block)
    y_gauge_balance = gauge.balanceOf(yearn_voter, block_identifier=block)

    base_apr = (
        gauge_inflation_rate
        * gauge_weight
        * (SECONDS_PER_YEAR / gauge_working_supply)
        * (PER_MAX_BOOST / pool_price)
        * crv_price
    ) / base_asset_price

    if y_gauge_balance > 0:
        boost = y_working_balance / (PER_MAX_BOOST * y_gauge_balance) or 1
    else:
        boost = MAX_BOOST

    # FIXME: The HBTC v1 vault is currently still earning yield, but it is no longer boosted.
    if vault.vault.address == "0x46AFc2dfBd1ea0c0760CAD8262A5838e803A37e5":
        boost = 1

    # TODO: come up with cleaner way to deal with these new gauge rewards
    reward_apr = 0
    if hasattr(gauge, "reward_contract"):
        reward_address = gauge.reward_contract()
        if reward_address != ZERO_ADDRESS:
            reward_apr = rewards(reward_address, pool_price, base_asset_price, block=block)
    elif hasattr(gauge, "reward_data"): # this is how new gauges, starting with MIM, show rewards
        # get our token
        # TODO: consider adding for loop with [gauge.reward_tokens(i) for i in range(gauge.reward_count())] for multiple rewards tokens
        gauge_reward_token = gauge.reward_tokens(0)
        if gauge_reward_token in [ZERO_ADDRESS]:
            print("no reward token")
        else:
            reward_data = gauge.reward_data(gauge_reward_token)
            rate = reward_data['rate']
            period_finish = reward_data['period_finish']
            total_supply = gauge.totalSupply()
            token_price = 0
            if gauge_reward_token == addresses[chain.id]['rkp3r_rewards']:
                rKP3R_contract = interface.rKP3R(gauge_reward_token)
                discount = rKP3R_contract.discount(block_identifier=block)
                token_price = magic.get_price(addresses[chain.id]['kp3r'], block=block) * (100 - discount) / 100
            else:
                token_price = magic.get_price(gauge_reward_token, block=block)
            current_time = time() if block is None else get_block_timestamp(block)
            if period_finish < current_time:
                reward_apr = 0
            else:
                reward_apr = (SECONDS_PER_YEAR * (rate / 1e18) * token_price) / ((pool_price / 1e18) * (total_supply / 1e18) * base_asset_price)
    else:
        reward_apr = 0

    price_per_share = pool.get_virtual_price
    now_price = price_per_share(block_identifier=samples.now)
    try:
        week_ago_price = price_per_share(block_identifier=samples.week_ago)
    except ValueError:
        raise ApyError("crv", "insufficient data")

    now_point = SharePricePoint(samples.now, now_price)
    week_ago_point = SharePricePoint(samples.week_ago, week_ago_price)

    pool_apr = calculate_roi(now_point, week_ago_point)
    pool_apy = (((pool_apr / 365) + 1) ** 365) - 1

    # FIXME: crvANKR's pool apy going crazy
    if vault.vault.address == "0xE625F5923303f1CE7A43ACFEFd11fd12f30DbcA4":
        pool_apy = 0

    # prevent circular import for partners calculations
    from yearn.v2.vaults import Vault as VaultV2

    if isinstance(vault, VaultV2):
        vault_contract = vault.vault
        if len(vault.strategies) > 0 and hasattr(vault.strategies[0].strategy, "keepCRV"):
            crv_keep_crv = vault.strategies[0].strategy.keepCRV(block_identifier=block) / 1e4
        elif len(vault.strategies) > 0 and hasattr(vault.strategies[0].strategy, "keepCrvPercent"):
            crv_keep_crv = vault.strategies[0].strategy.keepCrvPercent(block_identifier=block) / 1e4
        else:
            crv_keep_crv = 0
        performance = (vault_contract.performanceFee(block_identifier=block) * 2) / 1e4 if hasattr(vault_contract, "performanceFee") else 0
        management = vault_contract.managementFee(block_identifier=block) / 1e4 if hasattr(vault_contract, "managementFee") else 0
    else:
        strategy = vault.strategy
        strategist_performance = strategy.performanceFee(block_identifier=block) if hasattr(strategy, "performanceFee") else 0
        strategist_reward = strategy.strategistReward(block_identifier=block) if hasattr(strategy, "strategistReward") else 0
        treasury = strategy.treasuryFee(block_identifier=block) if hasattr(strategy, "treasuryFee") else 0
        crv_keep_crv = strategy.keepCRV(block_identifier=block) / 1e4 if hasattr(strategy, "keepCRV") else 0

        performance = (strategist_reward + strategist_performance + treasury) / 1e4
        management = 0
    
    # if the vault consists of only a convex strategy then return 
    # specialized apy calculations for convex
    if _ConvexVault.is_convex_vault(vault):
        cvx_strategy = vault.strategies[0].strategy
        cvx_vault = _ConvexVault(cvx_strategy, vault, gauge)
        return cvx_vault.apy(base_asset_price, pool_price, base_apr, pool_apy, management, performance)

    # if the vault has two strategies then the first is curve and the second is convex
    if isinstance(vault, VaultV2) and len(vault.strategies) == 2: # this vault has curve and convex
        crv_strategy = vault.strategies[0].strategy
        cvx_strategy = vault.strategies[1].strategy
<<<<<<< HEAD
        cvx_vault = _ConvexVault(cvx_strategy, vault, gauge)
=======
        convex_voter = addresses[chain.id]['convex_voter_proxy']
        cvx_working_balance = gauge.working_balances(convex_voter, block_identifier=block)
        cvx_gauge_balance = gauge.balanceOf(convex_voter, block_identifier=block)

        if cvx_gauge_balance > 0:
            cvx_boost = cvx_working_balance / (PER_MAX_BOOST * cvx_gauge_balance) or 1
        else:
            cvx_boost = MAX_BOOST

        cvx_booster = contract(addresses[chain.id]['convex_booster'])
        cvx_lock_incentive = cvx_booster.lockIncentive(block_identifier=block)
        cvx_staker_incentive = cvx_booster.stakerIncentive(block_identifier=block)
        cvx_earmark_incentive = cvx_booster.earmarkIncentive(block_identifier=block)
        cvx_fee = (cvx_lock_incentive + cvx_staker_incentive + cvx_earmark_incentive) / 1e4
        cvx_keep_crv = cvx_strategy.keepCRV(block_identifier=block) / 1e4

        total_cliff = 1e3
        max_supply = 1e2 * 1e6 * 1e18 # ?
        reduction_per_cliff = 1e23
        cvx = contract(addresses[chain.id]['cvx'])
        supply = cvx.totalSupply(block_identifier=block)
        cliff = supply / reduction_per_cliff
        if supply <= max_supply:
            reduction = total_cliff - cliff
            cvx_minted_as_crv = reduction / total_cliff
            cvx_price = magic.get_price(cvx, block=block)
            converted_cvx = cvx_price / crv_price
            cvx_printed_as_crv = cvx_minted_as_crv * converted_cvx
        else:
            cvx_printed_as_crv = 0

        cvx_apr = ((1 - cvx_fee) * cvx_boost * base_apr) * (1 + cvx_printed_as_crv) + reward_apr
        cvx_apr_minus_keep_crv = ((1 - cvx_fee) * cvx_boost * base_apr) * ((1 - cvx_keep_crv) + cvx_printed_as_crv)

>>>>>>> f179e7ba
        crv_debt_ratio = vault.vault.strategies(crv_strategy)[2] / 1e4
        cvx_apy_data = cvx_vault.get_detailed_apy_data(base_asset_price, pool_price, base_apr)
    else:
        cvx_apy_data = ConvexDetailedApyData()
        crv_debt_ratio = 1

    crv_apr = base_apr * boost + reward_apr
    crv_apr_minus_keep_crv = base_apr * boost * (1 - crv_keep_crv)

    gross_apr = (1 + (crv_apr * crv_debt_ratio + cvx_apy_data.cvx_apr * cvx_apy_data.cvx_debt_ratio)) * (1 + pool_apy) - 1

    cvx_net_apr = (cvx_apy_data.cvx_apr_minus_keep_crv + cvx_apy_data.convex_reward_apr) * (1 - performance) - management
    cvx_net_farmed_apy = (1 + (cvx_net_apr / COMPOUNDING)) ** COMPOUNDING - 1
    cvx_net_apy = ((1 + cvx_net_farmed_apy) * (1 + pool_apy)) - 1

    crv_net_apr = (crv_apr_minus_keep_crv + reward_apr) * (1 - performance) - management
    crv_net_farmed_apy = (1 + (crv_net_apr / COMPOUNDING)) ** COMPOUNDING - 1
    crv_net_apy = ((1 + crv_net_farmed_apy) * (1 + pool_apy)) - 1

    net_apy = crv_net_apy * crv_debt_ratio + cvx_net_apy * cvx_apy_data.cvx_debt_ratio

    # 0.3.5+ should never be < 0% because of management
    if isinstance(vault, VaultV2) and net_apy < 0 and Version(vault.api_version) >= Version("0.3.5"):
        net_apy = 0

    fees = ApyFees(performance=performance, management=management, keep_crv=crv_keep_crv, cvx_keep_crv=cvx_apy_data.cvx_keep_crv)
    composite = {
        "boost": boost,
        "pool_apy": pool_apy,
        "boosted_apr": crv_apr,
        "base_apr": base_apr,
        "cvx_apr": cvx_apy_data.cvx_apr,
        "rewards_apr": reward_apr,
    }

    return Apy("crv", gross_apr, net_apy, fees, composite=composite)

class _ConvexVault:
    def __init__(self, cvx_strategy, vault, gauge, block=None) -> None:
        self._cvx_strategy = cvx_strategy
        self.block = block
        self.vault = vault
        self.gauge = gauge

    @staticmethod
    def is_convex_vault(vault) -> bool:
        """Determines whether the passed in vault is a Convex vault
        i.e. it only has one strategy that's based on farming Convex.
        """
        # prevent circular import for partners calculations
        from yearn.v2.vaults import Vault as VaultV2
        if not isinstance(vault, VaultV2):
            return False 

        return len(vault.strategies) == 1 and "convex" in vault.strategies[0].name.lower()

    def apy(self, base_asset_price, pool_price, base_apr, pool_apy: float, management_fee: float, performance_fee: float) -> Apy:
        """The standard APY data."""
        apy_data = self.get_detailed_apy_data(base_asset_price, pool_price, base_apr)
        gross_apr = (1 + (apy_data.cvx_apr * apy_data.cvx_debt_ratio)) * (1 + pool_apy) - 1

        cvx_net_apr = (apy_data.cvx_apr_minus_keep_crv + apy_data.convex_reward_apr) * (1 - performance_fee) - management_fee
        cvx_net_farmed_apy = (1 + (cvx_net_apr / COMPOUNDING)) ** COMPOUNDING - 1
        cvx_net_apy = ((1 + cvx_net_farmed_apy) * (1 + pool_apy)) - 1

        fees = ApyFees(performance=performance_fee, management=management_fee, cvx_keep_crv=apy_data.cvx_keep_crv)
        return Apy("convex", gross_apr, cvx_net_apy, fees)

    def get_detailed_apy_data(self, base_asset_price, pool_price, base_apr) -> ConvexDetailedApyData:
        """Detailed data about the apy."""
        cvx_keep_crv = self._cvx_strategy.keepCRV(block_identifier=self.block) / 1e4

        cvx_booster = contract(addresses[chain.id]['convex_booster'])
        cvx_fee = self._get_convex_fee(cvx_booster, self.block)
        convex_reward_apr = self._get_reward_apr(self._cvx_strategy, cvx_booster, base_asset_price, pool_price, self.block)

        cvx_boost = self._get_cvx_boost()
        cvx_printed_as_crv = self._get_cvx_emissions_converted_to_crv()
        cvx_apr = ((1 - cvx_fee) * cvx_boost * base_apr) * (1 + cvx_printed_as_crv) + convex_reward_apr
        cvx_apr_minus_keep_crv = ((1 - cvx_fee) * cvx_boost * base_apr) * ((1 - cvx_keep_crv) + cvx_printed_as_crv)
        
        return ConvexDetailedApyData(cvx_apr, cvx_apr_minus_keep_crv, cvx_keep_crv, self._debt_ratio, convex_reward_apr)

    def _get_cvx_emissions_converted_to_crv(self) -> float:
        """The amount of CVX emissions at the current block for a given pool, converted to CRV (from a pricing standpoint) to ease calculation of total APY."""
        crv_price = magic.get_price(curve.crv, block=self.block)
        total_cliff = 1e3 # the total number of cliffs to happen
        max_supply = 1e2 * 1e6 * 1e18 # the maximum amount of CVX that will be minted
        reduction_per_cliff = 1e23 # the reduction in emission per cliff
        cvx = contract(addresses[chain.id]['cvx'])
        supply = cvx.totalSupply(block_identifier=self.block) # current supply of CVX 
        cliff = supply / reduction_per_cliff # the current cliff we're on
        if supply <= max_supply:
            reduction = total_cliff - cliff
            cvx_minted = reduction / total_cliff
            cvx_price = magic.get_price(cvx, block=self.block)
            converted_cvx = cvx_price / crv_price
            return cvx_minted * converted_cvx
        else:
            return 0

    def _get_cvx_boost(self) -> float:
        """The Curve boost (1-2.5x) being applied to this pool thanks to veCRV locked in Convex's voter proxy."""
        convex_voter = addresses[chain.id]['convex_voter_proxy']
        cvx_working_balance = self.gauge.working_balances(convex_voter, block_identifier=self.block)
        cvx_gauge_balance = self.gauge.balanceOf(convex_voter, block_identifier=self.block)

        if cvx_gauge_balance > 0:
            return cvx_working_balance / (PER_MAX_BOOST * cvx_gauge_balance) or 1
        else:
            return MAX_BOOST

    def _get_reward_apr(self, cvx_strategy, cvx_booster, base_asset_price, pool_price, block=None) -> float:
        """The cumulative apr of all extra tokens that are emitted by depositing 
        to Convex, assuming that they will be sold for profit.
        """
        # pull data from convex's virtual rewards contracts to get bonus rewards
        pid = cvx_strategy.pid()
        rewards_contract = contract(cvx_booster.poolInfo(pid)["crvRewards"])
        rewards_length = rewards_contract.extraRewardsLength()
        current_time = time() if block is None else get_block_timestamp(block)
        if rewards_length > 0:
            convex_reward_apr = 0 # reset our rewards apr if we're calculating it via convex
            for x in range(rewards_length):
                virtual_rewards_pool = contract(rewards_contract.extraRewards(x))
                    # do this for all assets, which will duplicate much of the curve info but we don't want to miss anything
                if virtual_rewards_pool.periodFinish() > current_time:
                    convex_reward_apr += (virtual_rewards_pool.rewardRate() * SECONDS_PER_YEAR * magic.get_price(virtual_rewards_pool.rewardToken(), block=block)) / (base_asset_price * (pool_price / 1e18) * virtual_rewards_pool.totalSupply())

        return convex_reward_apr

    def _get_convex_fee(self, cvx_booster, block=None) -> float:
        """The fee % that Convex charges on all CRV yield."""
        cvx_lock_incentive = cvx_booster.lockIncentive(block_identifier=block)
        cvx_staker_incentive = cvx_booster.stakerIncentive(block_identifier=block)
        cvx_earmark_incentive = cvx_booster.earmarkIncentive(block_identifier=block)
        cvx_platform_fee = cvx_booster.platformFee(block_identifier=block)
        return (cvx_lock_incentive + cvx_staker_incentive + cvx_earmark_incentive + cvx_platform_fee) / 1e4

    @property
    def _debt_ratio(self) -> float:
        """The debt ratio of the Convex strategy."""
        return self.vault.vault.strategies(self._cvx_strategy)[2] / 1e4<|MERGE_RESOLUTION|>--- conflicted
+++ resolved
@@ -177,44 +177,7 @@
     if isinstance(vault, VaultV2) and len(vault.strategies) == 2: # this vault has curve and convex
         crv_strategy = vault.strategies[0].strategy
         cvx_strategy = vault.strategies[1].strategy
-<<<<<<< HEAD
         cvx_vault = _ConvexVault(cvx_strategy, vault, gauge)
-=======
-        convex_voter = addresses[chain.id]['convex_voter_proxy']
-        cvx_working_balance = gauge.working_balances(convex_voter, block_identifier=block)
-        cvx_gauge_balance = gauge.balanceOf(convex_voter, block_identifier=block)
-
-        if cvx_gauge_balance > 0:
-            cvx_boost = cvx_working_balance / (PER_MAX_BOOST * cvx_gauge_balance) or 1
-        else:
-            cvx_boost = MAX_BOOST
-
-        cvx_booster = contract(addresses[chain.id]['convex_booster'])
-        cvx_lock_incentive = cvx_booster.lockIncentive(block_identifier=block)
-        cvx_staker_incentive = cvx_booster.stakerIncentive(block_identifier=block)
-        cvx_earmark_incentive = cvx_booster.earmarkIncentive(block_identifier=block)
-        cvx_fee = (cvx_lock_incentive + cvx_staker_incentive + cvx_earmark_incentive) / 1e4
-        cvx_keep_crv = cvx_strategy.keepCRV(block_identifier=block) / 1e4
-
-        total_cliff = 1e3
-        max_supply = 1e2 * 1e6 * 1e18 # ?
-        reduction_per_cliff = 1e23
-        cvx = contract(addresses[chain.id]['cvx'])
-        supply = cvx.totalSupply(block_identifier=block)
-        cliff = supply / reduction_per_cliff
-        if supply <= max_supply:
-            reduction = total_cliff - cliff
-            cvx_minted_as_crv = reduction / total_cliff
-            cvx_price = magic.get_price(cvx, block=block)
-            converted_cvx = cvx_price / crv_price
-            cvx_printed_as_crv = cvx_minted_as_crv * converted_cvx
-        else:
-            cvx_printed_as_crv = 0
-
-        cvx_apr = ((1 - cvx_fee) * cvx_boost * base_apr) * (1 + cvx_printed_as_crv) + reward_apr
-        cvx_apr_minus_keep_crv = ((1 - cvx_fee) * cvx_boost * base_apr) * ((1 - cvx_keep_crv) + cvx_printed_as_crv)
-
->>>>>>> f179e7ba
         crv_debt_ratio = vault.vault.strategies(crv_strategy)[2] / 1e4
         cvx_apy_data = cvx_vault.get_detailed_apy_data(base_asset_price, pool_price, base_apr)
     else:
