--- conflicted
+++ resolved
@@ -15,17 +15,13 @@
     if chain.id == Network.Mainnet:
         # compile LINK contract locally for mainnet with latest solc because the etherscan abi crashes event parsing
         Contract.from_explorer("0x514910771AF9Ca656af840dff83E8264EcF986CA")
-<<<<<<< HEAD
     elif chain.id == Network.Arbitrum:
         # PHP Philippine Peso stablecoin is not verified. Force init it with ERC20 abi.
         Contract_erc20("0xFa247d0D55a324ca19985577a2cDcFC383D87953")
-=======
-
-    elif chain.id == Network.Arbitrum:
+        
         # workaround for issues loading the partner tracker contract on arbitrum
         Contract.from_abi(
             name='YearnPartnerTracker',
             address='0x0e5b46E4b2a05fd53F5a4cD974eb98a9a613bcb7',
             abi=json.load(open('interfaces/yearn/partner_tracker_arbitrum.json'))
-        )
->>>>>>> c3909fa5
+        )