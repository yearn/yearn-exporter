--- conflicted
+++ resolved
@@ -6,15 +6,8 @@
 from pathlib import Path
 from typing import List, Union
 
-<<<<<<< HEAD
-import logging
-import matplotlib.pyplot as plt
-import pandas as pd
-from brownie import Contract, web3
-=======
 import pandas as pd
 from brownie import Contract, multicall, web3
->>>>>>> 8db9a7e1
 from joblib.parallel import Parallel, delayed
 from web3._utils.abi import filter_by_name
 from web3._utils.events import construct_event_topic_set
@@ -78,10 +71,9 @@
         return [supply / vault.scale for supply in supplies]
 
     def vault_prices(self, blocks):
-        prices = Parallel(50, 'threading')(
+        return Parallel(50, 'threading')(
             delayed(magic.get_price)(self.vault, block=block) for block in blocks
         )
-        return prices
 
 
 @dataclass
@@ -151,32 +143,6 @@
 
         # snapshot wrapper share at each harvest
         wrappers = []
-<<<<<<< HEAD
-        for wrapper in self.wrappers:
-            try:
-                protocol_fees = wrapper.protocol_fees()
-                blocks, protocol_fees = zip(*protocol_fees.items())
-                wrap = pd.DataFrame(
-                    {
-                        'block': blocks,
-                        'timestamp': get_timestamps(blocks),
-                        'protocol_fee': protocol_fees,
-                        'balance': wrapper.balances(blocks),
-                        'total_supply': wrapper.total_supplies(blocks),
-                        'vault_price': wrapper.vault_prices(blocks),
-                    }
-                )
-                wrap['balance_usd'] = wrap.balance * wrap.vault_price
-                wrap['share'] = wrap.balance / wrap.total_supply
-                wrap['payout_base'] = wrap.share * wrap.protocol_fee * (1 - OPEX_COST)
-                wrap['wrapper'] = wrapper.wrapper
-                wrap['vault'] = wrapper.vault
-                wrap['vault_name'] = wrap.apply(self.vault_names,axis=1) 
-                wrap = wrap.set_index('block')
-                wrappers.append(wrap)
-            except ValueError as e: # Runs if protocol_fees.items() is empty
-                logging.warn(f"{wrapper.vault} {str(e)}")
-=======
         for wrapper in flat_wrappers:
             protocol_fees = wrapper.protocol_fees()
             if not protocol_fees:
@@ -200,9 +166,10 @@
             wrap['protocol_fee'] = wrap.protocol_fee
             wrap['wrapper'] = wrapper.wrapper
             wrap['vault'] = wrapper.vault
+            wrap['vault_name'] = wrap.apply(self.vault_names,axis=1)
+            wrap['current_usd_value'] = wrap.apply(self.vault_prices_now, axis=1)
             wrap = wrap.set_index('block')
             wrappers.append(wrap)
->>>>>>> 8db9a7e1
             # save a csv for reporting
 
         # calculate partner fee tier from cummulative wrapper balances
@@ -218,23 +185,13 @@
         partner = partner.join(tiers)
         partner['payout'] = partner.payout_base * partner.tier
         partner['payout_usd'] = partner.payout * partner.vault_price
-<<<<<<< HEAD
+        partner['protocol_fee_usd'] = partner.protocol_fee * partner.vault_price
 
         self.export_csv(partner)
         payouts = self.export_payouts(partner)
-        try:
-            self.export_chart(partner)
-        except Exception as e:
-            logging.warn(f"couldn't export chart for {self.name}: {e}")
-=======
-        partner['protocol_fee_usd'] = partner.protocol_fee * partner.vault_price
-
-        self.export_csv(partner)
-        payouts = self.export_payouts(partner)
 
         if partner.payout.sum():
             make_partner_charts(self, partner)
->>>>>>> 8db9a7e1
 
         return partner, payouts
 
@@ -245,10 +202,6 @@
 
     def export_payouts(self, partner):
         # calculate payouts grouped by month and vault token
-<<<<<<< HEAD
-        payouts = pd.pivot_table(partner, ['payout','payout_usd'], 'timestamp', 'vault','sum').resample('1M').sum()
-
-=======
         payouts = (
             pd.pivot_table(
                 partner,
@@ -260,7 +213,6 @@
             .resample('1M')
             .sum()
         )
->>>>>>> 8db9a7e1
         # stack from wide to long format with one payment per line
         payouts = payouts.stack().reset_index()
         payouts['treasury'] = self.treasury
@@ -268,24 +220,6 @@
         payouts['token_name'] = payouts.apply(self.vault_names, axis=1)
 
         # reorder columns
-<<<<<<< HEAD
-        payouts.columns = ['timestamp', 'token', 'amount', 'value_usd', 'treasury', 'partner', 'token_name']
-        payouts['current_value_usd'] = payouts.apply(self.vault_prices_now,axis=1) 
-        payouts = payouts[['timestamp','token','token_name','amount','value_usd','current_value_usd','treasury','partner']]
-        
-        payouts.to_csv(Path(f'research/partners/{self.name}/payouts.csv'), index=False)
-        return payouts
-
-    def export_chart(self, partner):
-        make_partner_charts(self, partner)
-
-    def vault_names(self, row):
-        return Contract(row.vault).symbol()
-
-    def vault_prices_now(self, row):
-        return row.amount * magic.get_price(row.token)
-
-=======
         payouts.columns = [
             'timestamp',
             'token',
@@ -295,12 +229,14 @@
             'protocol_fee_usd',
             'treasury',
             'partner',
+            'token_name',
         ]
         payouts = payouts[
             [
                 'timestamp',
                 'partner',
                 'token',
+                'token_name',
                 'treasury',
                 'amount',
                 'amount_usd',
@@ -311,7 +247,11 @@
         payouts.to_csv(Path(f'research/partners/{self.name}/payouts.csv'), index=False)
         return payouts
 
->>>>>>> 8db9a7e1
+    def vault_names(self, row):
+        return Contract(row.vault).symbol()
+
+    def vault_prices_now(self, row):
+        return row.amount * magic.get_price(row.token)
 
 def process_partners(partners):
     total = 0
