--- conflicted
+++ resolved
@@ -99,8 +99,6 @@
         ],
     ),
     Partner(
-<<<<<<< HEAD
-=======
         name='deus',
         treasury='0x4e8a7c429192bfda8c9a1ef0f3b749d0f66657aa',
         wrappers=[
@@ -112,7 +110,6 @@
         ],
     ),
     Partner(
->>>>>>> 9d3349ec
         name='basketdao',
         treasury='0x7301C46be73bB04847576b6Af107172bF5e8388e',
         wrappers=[
@@ -128,8 +125,6 @@
             ),
         ],
     ),
-<<<<<<< HEAD
-=======
     Partner(
         name='gb',
         treasury='0x6965292e29514e527df092659FB4638dc39e7248',
@@ -151,5 +146,4 @@
             ),
         ],
     ),
->>>>>>> 9d3349ec
 ]