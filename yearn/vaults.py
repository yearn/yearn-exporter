--- conflicted
+++ resolved
@@ -3,10 +3,7 @@
 
 from brownie import interface, web3
 from brownie.network.contract import InterfaceContainer, Contract
-<<<<<<< HEAD
-=======
 
->>>>>>> bf2ba467
 from yearn import constants
 
 
