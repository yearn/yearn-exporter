import logging
import threading
import time
from typing import List
from yearn.apy.common import StrategyApy, ApyFees

from brownie import Contract, chain
from eth_utils import encode_hex, event_abi_to_log_topic

from yearn.utils import safe_views, contract
from yearn.multicall2 import fetch_multicall
from yearn.events import create_filter, decode_logs
<<<<<<< HEAD
from yearn.apy.curve.strategy import curve_strategy_apy
from yearn.prices.curve import curve
=======
from yearn.networks import Network
>>>>>>> b73e1216

SECONDS_IN_YEAR = 31557600

STRATEGY_VIEWS_SCALED = [
    "maxDebtPerHarvest",
    "minDebtPerHarvest",
    "totalDebt",
    "totalGain",
    "totalLoss",
    "estimatedTotalAssets",
    "lentTotalAssets",
    "balanceOfPool",
    "balanceOfWant",
]

STRATEGY_EVENTS = ["Harvested"]

logger = logging.getLogger(__name__)


class Strategy:
    def __init__(self, strategy, vault, watch_events_forever):
        self.strategy = contract(strategy)
        self.vault = vault
        try:
            self.name = self.strategy.name()
        except ValueError:
            self.name = strategy[:10]
        self._views = safe_views(self.strategy.abi)
        self._harvests = []
        self._harvests_data = []
        self._topics = [
            [
                encode_hex(event_abi_to_log_topic(event))
                for event in self.strategy.abi
                if event["type"] == "event" and event["name"] in STRATEGY_EVENTS
            ]
        ]
        self._watch_events_forever = watch_events_forever
        self._done = threading.Event()
        self._thread = threading.Thread(target=self.watch_events, daemon=True)

    @property
    def unique_name(self):
        if [strategy.name for strategy in self.vault.strategies].count(self.name) > 1:
            return f'{self.name} {str(self.strategy)[:8]}'
        else:
            return self.name

    def __repr__(self) -> str:
        return f"<Strategy {self.strategy} name={self.name}>"

    def __eq__(self, other):
        if isinstance(other, Strategy):
            return self.strategy == other.strategy

        if isinstance(other, str):
            return self.strategy == other

        raise ValueError("Strategy is only comparable with [Strategy, str]")

    def watch_events(self):
        start = time.time()
        self.log_filter = create_filter(str(self.strategy), topics=self._topics)
        for block in chain.new_blocks(height_buffer=12):
            logs = self.log_filter.get_new_entries()
            events = decode_logs(logs)
            self.process_events(events)
            if not self._done.is_set():
                self._done.set()
                logger.info("loaded %d harvests %s in %.3fs", len(self._harvests), self.name, time.time() - start)
            if not self._watch_events_forever:
                break
            time.sleep(300)

    def process_events(self, events):
        for event in events:
            if event.name == "Harvested":
                block = event.block_number
                logger.debug("%s harvested on %d", self.name, block)
                self._harvests.append(block)
                self._harvests_data.append({"block_number": block, "event": event})

    def load_harvests(self):
        if not self._thread._started.is_set():
            self._thread.start()
        self._done.wait()

    @property
    def harvests(self) -> List[int]:
        if len(self._harvests) == 0:
            self.load_harvests()
        return self._harvests
        
    @property
    def harvests_data(self):
        if len(self._harvests) == 0:
            self.load_harvests()
        sorted_harvests = sorted(self._harvests_data, key=lambda k: k['block_number'], reverse=True)
        return sorted_harvests

    @property
    def debt_ratio(self):
        return self.vault.vault.strategies(self.strategy)['debtRatio'] / 1e4

    @property
    def apy(self) -> StrategyApy:
        # use forward-looking data for curve and convex
        if curve and curve.get_pool(self.strategy.want()):
            return curve_strategy_apy(self)
        
        harvests = self.harvests_data

        # Find at least two profitable harvests
        profitable_harvests_count = 0
        for idx, harvest in enumerate(harvests):
            profit = harvest['event']['profit']
            if profit > 0:
                profitable_harvests_count += 1
                if profitable_harvests_count == 1:
                    latest_harvest_with_profit_idx = idx
                elif profitable_harvests_count == 2:
                    second_latest_harvest_with_profit_idx = idx
                    break

        # Not enough profitable harvests
        if profitable_harvests_count < 2:
            return StrategyApy("new", 0, 0, 0)

        # Not enough data
        have_enough_data = second_latest_harvest_with_profit_idx + 1 < len(harvests)
        if have_enough_data == False:
            return StrategyApy("new", 0, 0, 0)

        # Latest profitable harvest
        latest_harvest_with_profit_current = harvests[latest_harvest_with_profit_idx]
        second_latest_harvest_with_profit_current = harvests[latest_harvest_with_profit_idx + 1]
        harvest_profit_current = latest_harvest_with_profit_current['event']['profit']
        seconds_between_harvests_current = chain[latest_harvest_with_profit_current['block_number']]['timestamp'] - chain[second_latest_harvest_with_profit_current['block_number']]['timestamp']
        block_before_profitable_harvest_current = latest_harvest_with_profit_current['block_number'] - 1
        vault = self.vault.vault
        strategy = self.strategy
        strategy_debt_current = vault.strategies(strategy.address, block_identifier=block_before_profitable_harvest_current).dict()['totalDebt']
        if strategy_debt_current == 0:
            current_apr = 0
        else:
            current_apr = harvest_profit_current / strategy_debt_current * (SECONDS_IN_YEAR / seconds_between_harvests_current)    

        # Second latest profitiable harvest
        latest_harvest_with_profit_previous = harvests[second_latest_harvest_with_profit_idx]
        second_latest_harvest_with_profit_previous = harvests[second_latest_harvest_with_profit_idx + 1]
        harvest_profit_previous = latest_harvest_with_profit_previous['event']['profit']
        seconds_between_harvests_previous = chain[latest_harvest_with_profit_previous['block_number']]['timestamp'] - chain[second_latest_harvest_with_profit_previous['block_number']]['timestamp']
        block_before_profitable_harvest_previous = latest_harvest_with_profit_previous['block_number'] - 1
        strategy_debt_previous = vault.strategies(strategy.address, block_identifier=block_before_profitable_harvest_previous)['totalDebt']
        if strategy_debt_previous == 0:
            previous_apr = 0
        else:
            previous_apr = harvest_profit_previous / strategy_debt_previous * (SECONDS_IN_YEAR / seconds_between_harvests_previous)    

        # Account for new vault use case
        if previous_apr == 0 and current_apr > 0:
            apr = current_apr
        # Account for early withdrawal edge case
        elif current_apr > previous_apr * 2  or current_apr * 2 < previous_apr:
            apr = previous_apr
        # Account for sunshine use case
        else:
            apr = current_apr

        # Determine fees
        strategy_performance_fee = vault.strategies(strategy.address).dict()['performanceFee'] / 1e4
        vault_performance_fee = vault.performanceFee() / 1e4
        performance_fee = vault_performance_fee + strategy_performance_fee
        management_fee = vault.managementFee() / 1e4 if hasattr(vault, "managementFee") else 0
        
        # Subtract fees
        apr_minus_fees = apr * (1 - performance_fee) - management_fee

        # assume we are compounding every week on mainnet, daily on sidechains
        if chain.id == Network.Mainnet:
            compounding = 52
        else:
            compounding = 365.25
        
        # Convert APR to annualized estimated APY
        net_apy = (1 + (apr_minus_fees / compounding)) ** compounding - 1

        # Return estimated APY
        fees = ApyFees(performance=performance_fee, management=management_fee)
        return StrategyApy("v2", apr, net_apy, fees)

    def describe(self, block=None):
        results = fetch_multicall(
            *[[self.strategy, view] for view in self._views],
            [self.vault.vault, "strategies", self.strategy],
            block=block,
        )
        info = dict(zip(self._views, results))
        info.update(results[-1].dict())
        for view in STRATEGY_VIEWS_SCALED:
            if view in info:
                info[view] = (info[view] or 0) / self.vault.scale
        # unwrap structs
        for view in info:
            if hasattr(info[view], '_dict'):
                info[view] = info[view].dict()

        return info<|MERGE_RESOLUTION|>--- conflicted
+++ resolved
@@ -10,12 +10,9 @@
 from yearn.utils import safe_views, contract
 from yearn.multicall2 import fetch_multicall
 from yearn.events import create_filter, decode_logs
-<<<<<<< HEAD
 from yearn.apy.curve.strategy import curve_strategy_apy
 from yearn.prices.curve import curve
-=======
 from yearn.networks import Network
->>>>>>> b73e1216
 
 SECONDS_IN_YEAR = 31557600
 
